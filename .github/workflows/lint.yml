--- conflicted
+++ resolved
@@ -66,8 +66,6 @@
         with:
           strict: true
 
-<<<<<<< HEAD
-=======
   pr-title-length:
     runs-on: ubuntu-18.04
     steps:
@@ -76,7 +74,6 @@
           min_length: 5
           max_length: 80
 
->>>>>>> b093bdd8
   buildifier:
     runs-on: ubuntu-18.04
     steps:
