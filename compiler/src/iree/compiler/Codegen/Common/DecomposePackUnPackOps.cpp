--- conflicted
+++ resolved
@@ -27,17 +27,15 @@
 namespace mlir::iree_compiler {
 
 namespace {
-<<<<<<< HEAD
+
 static llvm::cl::opt<bool> enableUnPackDecomposition(
     "iree-codegen-enable-unpack-decomposition",
     llvm::cl::desc("Enable Decomposition of tensor.unpack Operation. Disable "
                    "to vectorize tensor.unpack"),
     llvm::cl::init(true));
-/// A warpper pattern that calls linalg::lowerPack on tensor::PackOp. It lowers
-=======
 
 /// A wrapper pattern that calls linalg::lowerPack on tensor::PackOp. It lowers
->>>>>>> ded4145b
+
 /// a tensor.pack op to tensor.pad + tensor.expand_shape + linalg.transpose ops.
 struct LowerPackPattern : public OpRewritePattern<tensor::PackOp> {
   using OpRewritePattern<tensor::PackOp>::OpRewritePattern;
